## Table of Contents 📚

1. [Introduction](#genetic-algorithm-🚀)
2. [Class `GeneticAlgorithm`](#class-geneticalgorithm)
   - [Method `__init__`](#method-__init__)
   - [Selection Methods 🧩](#selection-methods-🧩)
   - [Crossover Methods 🔄](#crossover-methods-🔄)
   - [Mutation Methods ⚙️](#mutation-methods-⚙️)
   - [Migration Methods 🌍](#migration-methods-🌍)
   - [Replacement Methods ♻️](#replacement-methods-♻️)
3. [Island Models in Genetic Algorithms 🌐](#island-models-in-genetic-algorithms-🌐)
   - [Migration Process 🚛](#migration-process-🚛)
   - [Migration Methods 🔀](#migration-methods-🔀)
   - [Replacement Methods ♻️](#replacement-methods-♻️)
4. [Example Usage 💻](#example-usage)


# Genetic Algorithm

This project implements a genetic algorithm to solve optimization problems, such as the knapsack problem. The `GeneticAlgorithm` class is configurable with different selection, crossover, and mutation methods, and supports both standard execution and the island model.


## Class `GeneticAlgorithm`

The `GeneticAlgorithm` class is responsible for managing the population of individuals, applying genetic operations (selection, crossover, mutation), and evolving the population through generations.

### Method `__init__`

Initializes the genetic algorithm with the provided parameters.

#### Parameters:
- **population_size** (`int`): The number of individuals in the population.
- **selection_method** (`str`, optional): The parent selection method. Default: `"roulette"`.
- **crossover_method** (`str`, optional): The crossover method. Default: `"single_point"`.
- **mutation_method** (`str`, optional): The mutation method. Default: `"bit_flip"`.
- **migration_method** (`str`, optional): The migration method. Default: `"ring_migration"`.
- **primary_replacement_method** (`str`, optional): The method used to select individuals for replacement in the island model. Default: `"best"`.
- **secundary_replacement_method** (`str`, optional): The secondary method used to select individuals for replacement in the island model. Default: `"random"`.
- **standard_execution** (`bool`, optional): Determines if the algorithm will run in the standard model or the island model. Default: `False`.

#### Attributes:
- **population_size** (`int`): The size of the population.
- **selection_method** (`str`): The selection method used.
- **crossover_method** (`str`): The crossover method used.
- **mutation_method** (`str`): The mutation method used.
- **migration_method** (`str`): The migration method used.
- **primary_replacement_method** (`str`): The primary replacement method for the island model.
- **secundary_replacement_method** (`str`): The secondary replacement method for the island model.
- **standard_execution** (`bool`): Indicates if the island model will be used.
- **population** (`list[Individual]`): The list of individuals in the population.
- **generation** (`int`): The current generation number.
- **best_solution** (`Individual`): The best solution found so far.
- **solution_list** (`list[float]`): A list of the best solution scores over generations.
- **islands** (`list[list[Individual]]`): A list of populations for the island model.

####  Selection Methods 🧩
- `"roulette"`: Roulette wheel selection.
- `"tournament"`: Tournament selection.
- `"rank"`: Rank selection.
- `"truncation"`: Truncation selection.
- `"sus"`: Stochastic universal sampling.
- `"steady_state"`: Steady-state selection.
- `"random"`: Random selection.
- `"boltzmann"`: Boltzmann selection.
- `"linear_ranking"`: Linear ranking selection.
- `"exponential_ranking"`: Exponential ranking selection.
- `"mu_lambda"`: (μ, λ) selection.
- `"metropolis_hastings"`: Metropolis-Hastings selection.
- `"rss"`: Remainder stochastic sampling.

#### Crossover Methods 🔄
- `"single_point"`: Single-point crossover.
- `"uniform"`: Uniform crossover.
- `"two_point"`: Two-point crossover.
- `"arithmetic"`: Arithmetic crossover.
- `"half_uniform"`: Half-uniform crossover.

#### Mutation Methods ⚙️
- `"bit_flip"`: Bit-flip mutation.
- `"swap_mutation"`: Swap mutation.
- `"scramble_mutation"`: Scramble mutation.
- `"random"`: Random mutation.

####  Migration Methods 🌍
- `"ring"`: Migrants are sent to the next island in a ring-like fashion.
- `"random"`: Randomly selects individuals and migrate them between islands.
<<<<<<< HEAD
- `"adaptive_migration"`: Randomly selects individuals and migrate them between islands.
- `"star_migration_bidirectional"`: Randomly selects individuals and migrate them between islands.
- `"star_migration_unidirectional"`: Randomly selects individuals and migrate them between islands.
- `"tournament_migration"`: Make individuals compete and migrate them between islands.
#### Replacement Methods:
=======
- `"adaptive_migration"`: Adjusts migration based on population diversity.
- `"star_migration_bidirectional"`: Mixes indivuals into a central island and redistributes them to all island.
- `"star_migration_unidirectional"`: two-way migration between a central hub island and spoke islands.

#### Replacement Methods ♻️
>>>>>>> d3169dc2
- `"random"`: Randomly selects individuals for replacement.
- `"best"`: Selects the best individuals for replacement.
- `"worst"`: Selects the worst individuals for replacement.



### Method `solve`

Executes the genetic algorithm to solve an optimization problem, such as the knapsack problem.

#### Parameters:
- **mutation_rate** (`float`): The mutation probability for each individual.
- **num_generations** (`int`): The number of generations to run.
- **spaces** (`list[float]`): A list of the space required for each item.
- **values** (`list[float]`): A list of the values for each item.
- **space_limit** (`float`): The maximum space limit for the knapsack problem.
- **generate_graphic** (`bool`, optional): Determines if a visualization of the results will be generated. Default: `True`.
- **adaptative_mutation** (`bool`, optional): Determines if adaptive mutation rates will be used. Default: `True`.
- **elitism_chance** (`float | int`, optional): The percentage of the best individuals to be retained for the next generation. Default: `0.05` (5%).
- **num_islands** (`int`, optional): The number of islands (sub-populations) for the island model. Default: `4`.
- **migration_interval** (`int`, optional): The number of generations between migrations. Default: `5`.
- **num_migrants** (`int`, optional): The number of individuals to migrate between islands. Default: `2`.

#### Return:
- **tuple[Individual, list[int]]**: A tuple containing the Individual of the best solution and the list of scores over generations.

# Genetic Algorithm Selection Methods

This table compares different selection methods used in Genetic Algorithms based on their exploration (diversity), exploitation (focus on the best individuals), and best use cases.

| Selection Method                  | Exploration (Diversity) | Exploitation (Focus on Best) | Best for                               |
|------------------------------------|-------------------------|-----------------------------|----------------------------------------|
| **Roulette Selection**             | ✅ Medium               | ❌ Can be random           | Balanced problems                      |
| **Rank Selection**                 | ✅ Medium               | ✅ Medium                  | Avoiding fitness scaling issues        |
| **Tournament Selection**           | ✅ High                 | ✅ High                    | Strong selective pressure              |
| **Truncation Selection**           | ❌ Low                  | ✅ Very High               | Fast convergence                        |
| **Stochastic Universal Sampling**  | ✅ High                 | ✅ Medium                  | More fairness in selection             |
| **Boltzmann Selection**            | ✅ High                 | ✅ Medium                  | Simulated Annealing-style adaptation   |
| **Steady-State Selection**         | ✅ Medium               | ✅ High                    | Gradual evolution                      |
| **Linear Ranking Selection**       | ✅ Medium               | ✅ Medium                  | Balanced selection pressure            |
| **Exponential Ranking Selection**  | ✅ Low                  | ✅ Very High               | Favoring top-ranked individuals        |
| **(μ, λ) Selection**               | ❌ Low                  | ✅ Very High               | Evolutionary strategies                |
| **Metropolis-Hastings Selection**  | ✅ High                 | ✅ Medium                  | Simulated Annealing-style adaptation   |
| **Remainder Stochastic Sampling**  | ✅ High                 | ✅ Medium                  | Hybrid of deterministic & probabilistic selection |

## Explanation
- **Exploration (Diversity):** How well the method maintains genetic diversity.
- **Exploitation (Focus on Best):** How strongly the method favors the fittest individuals.
- **Best for:** The scenarios where the method is most effective.


## Explanation of Selection Methods

### **1. Roulette Selection**
- Individuals are selected with a probability proportional to their fitness.
- Higher fitness increases the chance of being selected, but randomness can lead to premature convergence.
- **Best for:** Balanced problems where maintaining diversity is crucial.

### **2. Rank Selection**
- Individuals are ranked based on fitness, and selection probability is assigned based on rank rather than raw fitness.
- Helps avoid issues where a few dominant individuals take over early.
- **Best for:** Situations with large fitness differences to prevent premature convergence.

### **3. Tournament Selection**
- A small subset of individuals competes, and the best one is selected.
- Strength of selection pressure depends on tournament size.
- **Best for:** Problems that benefit from strong selective pressure.

### **4. Truncation Selection**
- Only the top percentage of individuals (e.g., top 50%) are selected.
- Fast convergence but can lead to loss of diversity.
- **Best for:** Situations where quick optimization is needed.

### **5. Stochastic Universal Sampling (SUS)**
- Ensures proportional selection while avoiding excessive randomness.
- Multiple selections are made at evenly spaced intervals over the fitness range.
- **Best for:** More fairness in selection while maintaining diversity.

### **6. Boltzmann Selection**
- Inspired by simulated annealing; selection probability changes dynamically over time.
- Initially promotes exploration, then shifts towards exploitation.
- **Best for:** Problems needing gradual adaptation over generations.

### **7. Steady-State Selection**
- A few individuals are replaced each generation instead of a full population reset.
- Promotes gradual evolution with less disruption.
- **Best for:** Long-term refinement and stability.

### **8. Linear Ranking Selection**
- Assigns selection probability linearly based on rank.
- Reduces dominance of high-fitness individuals while maintaining competition.
- **Best for:** Balanced selection pressure.

### **9. Exponential Ranking Selection**
- Similar to Linear Ranking but with an exponential bias toward top individuals.
- Strong exploitation of best individuals, reducing diversity.
- **Best for:** When favoring top-ranked solutions is critical.

### **10. (μ, λ) Selection**
- Evolutionary strategy where **μ** parents generate **λ** offspring.
- Only the best offspring survive to the next generation.
- **Best for:** Evolutionary strategies needing strong elitism.

### **11. Metropolis-Hastings Selection**
- Inspired by **Markov Chain Monte Carlo (MCMC)**.
- Compares a randomly chosen individual to another; if the second is worse, it may still be chosen with a probability based on fitness.
- **Best for:** Simulated annealing-style adaptation.

### **12. Remainder Stochastic Sampling (RSS)**
- Combines **deterministic selection** (direct selection of strong individuals) with **probabilistic selection** for the remaining slots.
- Ensures fair selection while reducing excessive randomness.
- **Best for:** A hybrid approach to deterministic and stochastic selection.

---

## Summary
Each selection method has trade-offs between **exploration (diversity)** and **exploitation (focus on best solutions)**. Choosing the right method depends on problem constraints, convergence speed, and the need to balance diversity.

# Chromosome Options in Genetic Algorithms

This document explains various chromosome crossover options implemented in the `Individual` class and provides a comparison table to highlight their key characteristics.

## Overview

Chromosomes represent possible solutions in genetic algorithms. The crossover methods determine how parent chromosomes combine to produce offspring. Each method has specific advantages depending on the problem and the desired balance between exploration (diversity) and exploitation (focus on optimal solutions).

## Comparison Table

| Crossover Method        | Exploration (Diversity) | Exploitation (Preserving Traits) | Best for                                |
|--------------------------|-------------------------|-----------------------------------|-----------------------------------------|
| **Single-Point**         | ✅ Medium                 | ✅ High                              | Preserving large sequences              |
| **Uniform**              | ✅ High                   | ❌    Low                  | High variability in offspring           |
| **Two-Point**            | ✅ Medium                 | ✅ Medium                            | Partial sequence preservation           |
| **Arithmetic**           | ✅ Medium                 | ✅ Medium                            | Blending solutions                      |
| **Half-Uniform (HUX)**   | ✅ Medium                 | ✅ High                              | Slight variation between similar parents|

## Mutation Option

In addition to crossover, mutations introduce random changes to chromosomes with a defined probability. This helps maintain genetic diversity and prevents premature convergence.

---


## Crossover Options

### **1. Single-Point Crossover**
- **Description:** A random split point is chosen, and chromosomes are exchanged after the split.
- **Best for:** Problems where preserving larger gene sequences is important.
- **Example:**
  - Parent 1: `[1, 0, 1 | 0, 1, 1]`
  - Parent 2: `[0, 1, 0 | 1, 0, 0]`
  - Offspring 1: `[1, 0, 1 | 1, 0, 0]`
  - Offspring 2: `[0, 1, 0 | 0, 1, 1]`

---

### **2. Uniform Crossover**
- **Description:** Each gene is selected randomly from one parent with equal probability.
- **Best for:** Problems requiring high variability in offspring.
- **Example:**
  - Parent 1: `[1, 0, 1, 1, 0, 1]`
  - Parent 2: `[0, 1, 0, 0, 1, 0]`
  - Offspring 1: `[1, 1, 1, 0, 1, 0]`
  - Offspring 2: `[0, 0, 0, 1, 0, 1]`

---

### **3. Two-Point Crossover**
- **Description:** Two random split points are chosen, and the segment between them is swapped.
- **Best for:** Problems benefiting from partial sequence preservation.
- **Example:**
  - Parent 1: `[1, 0 | 1, 0, 1 | 1, 0]`
  - Parent 2: `[0, 1 | 0, 1, 0 | 1, 1]`
  - Offspring 1: `[1, 0 | 0, 1, 0 | 1, 0]`
  - Offspring 2: `[0, 1 | 1, 0, 1 | 1, 1]`

---

### **4. Arithmetic Crossover**
- **Description:** Genes are blended using a weighted average (alpha parameter). Resulting genes are rounded to binary.
- **Best for:** Problems requiring gradual blending of traits.
- **Example:**
  - Parent 1: `[1, 0, 1, 1, 0]`
  - Parent 2: `[0, 1, 0, 0, 1]`
  - With `alpha = 0.5`: `[0.5, 0.5, 0.5, 0.5, 0.5]`
  - Rounded to binary:
    - Offspring 1: `[1, 0, 1, 1, 0]`
    - Offspring 2: `[0, 1, 0, 0, 1]`

---

### **5. Half-Uniform Crossover (HUX)**
- **Description:** Only half of the differing genes are swapped between parents.
- **Best for:** Maintaining high similarity between parents while introducing slight diversity.
- **Example:**
  - Parent 1: `[1, 0, 1, 0, 1]`
  - Parent 2: `[0, 1, 0, 1, 0]`
  - Offspring:
    - Child 1: `[1, 0, 0, 0, 1]`
    - Child 2: `[0, 1, 1, 1, 0]`

---



## Summary

The choice of crossover method depends on the problem and desired balance between exploration and exploitation. Combine these methods with mutation to enhance performance and adaptability in genetic algorithms.

# Mutation Methods in Genetic Algorithms

Mutation is a key genetic algorithm (GA) operation that helps maintain diversity (random changes) in a population and prevents premature convergence to a local optimum. Different mutation methods introduce various types of randomness into the genetic code of an individual. Below are common mutation techniques and their implementations.

## 1. Bit-Flip Mutation

### Description:
- Each gene in the chromosome has a probability of flipping (0 → 1 or 1 → 0).
- Helps maintain genetic diversity while making small, localized changes.

## 2. Swap Mutation

### Description:
- Two randomly chosen genes in the chromosome swap positions.
- Useful for problems where order matters (e.g., scheduling, traveling salesman problem).

## 3. Scramble Mutation

### Description:
- A random subsection of the chromosome is shuffled.
- Preserves the number of selected genes while introducing variation.
- Useful for permutation-based problems like ordering tasks in a schedule.

## Summary

| Mutation Type     | Effect                                        | Best Use Case                  |
|------------------|--------------------------------|--------------------------------|
| **Bit-Flip Mutation**  | Randomly flips bits (0 ↔ 1) in binary chromosomes | Binary representation problems |
| **Swap Mutation**      | Swaps two genes' positions in a chromosome | Order-based problems |
| **Scramble Mutation**  | Randomly shuffles a portion of the chromosome | Permutation-based problems |


## Island Models in Genetic Algorithms 🌐

Island models are a variation of the standard genetic algorithm where the population is divided into sub-populations (or islands). Each island evolves independently using its own genetic algorithm, and periodically, individuals from different islands migrate to exchange genetic information. This process is intended to introduce diversity into the population, potentially preventing premature convergence to suboptimal solutions and allowing the algorithm to explore different regions of the solution space simultaneously.

### Key Concepts of Island Models

- **Sub-populations (Islands):** The total population is divided into smaller groups called islands. Each island evolves separately with its own genetic operations (selection, crossover, mutation).
- **Migration:** Periodically, individuals from different islands are selected to migrate to other islands. This allows for genetic exchange and promotes diversity among the islands.
- **Isolation:** Initially, the islands are isolated from each other, meaning they do not share individuals unless a migration occurs. The isolation creates a dynamic where different genetic strategies can develop on different islands.
- **Global Optimization:** Although each island evolves independently, the migration process allows information to flow between islands, ultimately leading to a more robust search for optimal solutions across the entire population.

### Benefits of Island Models

- **Diversity Preservation:** Island models help preserve diversity in the population by preventing the entire population from converging to a single solution too quickly. Different islands may evolve in different directions, providing a broader exploration of the solution space.
- **Faster Convergence:** By exchanging genetic material between islands, the population can converge to high-quality solutions faster than in traditional single-population genetic algorithms.
- **Avoiding Local Optima:** The migration of individuals between islands can help avoid local optima by introducing new genetic material that could lead to the discovery of better solutions.

### Migration Process

Migration is the process of transferring individuals between islands. The frequency and the number of individuals migrating can be configured, and there are different strategies for selecting which individuals will migrate:


- **Ring Migration:** Individuals migrate in a circular pattern between islands, ensuring a structured flow of genetic material.
- **Random Migration:** Individuals migrate to randomly selected islands instead of following a fixed pattern, increasing genetic diversity.
- **Adaptive Migration:** The number of migrating individuals is dynamically adjusted based on the genetic diversity of each island, balancing exploration and exploitation.
- **Star Migration (Unidirectional):** Migrants are sent to a central hub, mixed, and then redistributed to all islands.
- **Star Migration (Bidirectional):** A central hub island exchanges individuals with all other islands, promoting two-way genetic exchange.
<<<<<<< HEAD
- **Tournament Migration:** Individuals are selected for migration based on a tournament selection process within their island. A subset of individuals is randomly chosen, and the best among them is selected for migration.
### Replacement Methods
=======


### Migration Methods 🔀

#### **1. Ring Migration**
- **Description:** Migrates individuals in a circular pattern between islands.
- **Steps:**
  1. Select the top `num_migrants` individuals from each island using the primary replacement method.
  2. Migrate these individuals to the next island in a circular order.
  3. Replace individuals in the destination island using the secondary replacement method.
  4. Re-evaluate the updated individuals.
- **Best for:** Introducing gradual diversity while preserving local adaptations.

#### **2. Random Migration**
- **Description:** Migrates individuals randomly between islands to maximize diversity.
- **Steps:**
  1. Select random individuals from each island using the primary replacement method.
  2. Migrate individuals to randomly chosen destination islands.
  3. Replace individuals in the destination islands using the secondary replacement method.
  4. Re-evaluate the updated individuals.
- **Best for:** Promoting randomness and diversity across populations.

#### **3. Adaptive Migration**
- **Description:** Adjusts the number of migrants based on the genetic diversity of each island.
- **Steps:**
  1. Calculate the genetic diversity for each island.
  2. Determine the number of migrants adaptively based on diversity.
  3. Migrate individuals to the next island in a circular order.
  4. Replace individuals in the destination island using the secondary replacement method.
  5. Re-evaluate the updated individuals.
- **Best for:** Dynamically balancing diversity in heterogeneous populations.

#### **4. Unidirectional Star Migration**
- **Description:** Migrates individuals to a central hub for mixing and redistributes them to all islands.
- **Steps:**
  1. Collect migrants from each island into a central hub.
  2. Mix the migrants in the hub to ensure diversity.
  3. Redistribute migrants back to all islands.
  4. Replace individuals in each island and re-evaluate them.
- **Best for:** Centralized diversity control.

#### **5. Bidirectional Star Migration**
- **Description:** Facilitates two-way migration between a central hub island and spoke islands.
- **Steps:**
  1. Select migrants from the hub and send them to spoke islands.
  2. Select migrants from spoke islands and send them back to the hub.
  3. Replace individuals in both the hub and spoke islands.
  4. Re-evaluate the updated individuals.
- **Best for:** Centralized genetic exchange while maintaining local adaptations.


### Replacement Methods ♻️
>>>>>>> d3169dc2

The replacement methods are used in the **island model** to determine which individuals in a population (island) will be replaced during migration. These methods ensure that the population evolves effectively by replacing individuals based on specific criteria.

#### Available Replacement Methods:
1. **`"random"`**:
   - Randomly selects individuals for replacement.
   - Useful for maintaining diversity in the population.

2. **`"best"`**:
   - Selects the best individuals (those with the highest fitness scores) for replacement.
   - Useful for preserving high-quality solutions while allowing migration.

3. **`"worst"`**:
   - Selects the worst individuals (those with the lowest fitness scores) for replacement.
   - Useful for improving the overall quality of the population by removing weak solutions.

#### How It Works:
- When migration occurs, individuals are selected from one island to replace individuals in another island.
- The `primary_replacement_method` determines which individuals are chosen for migration.
- The `secundary_replacement_method` determines which individuals in the destination island are replaced.
- 


# Example Usage 💻

## Setting Up the Genetic Algorithm

```python
from GeneticAlgorithm import GeneticAlgorithm
from Product import Product
from random import seed

# Seed for reproducibility
#seed(42)

# List of products
products = [
    Product("Rice", 1.11, 4.75),
    Product("Beans", 1.25, 8.00),
    Product("Wheat Flour", 1.67, 5.50),
    Product("Sugar", 1.25, 3.50),
    Product("Salt", 0.46, 1.50),
    Product("Cooking Oil", 0.90, 4.50),
    Product("Coffee", 1.39, 16.00),
    Product("Milk", 1.00, 3.75),
    Product("Butter", 0.54, 11.50),
    Product("Bread", 1.75, 10.00),
    Product("Pasta", 1.33, 7.50),
    Product("Canned Goods", 0.33, 6.00),
    Product("Soap", 0.22, 3.00),
    Product("Toilet Paper", 3.24, 4.50),
    Product("Shampoo", 0.85, 6.75),
    Product("Eggs", 2.50, 5.00),
    Product("Cheese", 0.48, 12.00),
    Product("Chicken", 3.00, 15.00),
    Product("Apples", 2.00, 4.00),
    Product("Bananas", 1.20, 3.00),
    Product("Juice", 1.75, 8.50),
]

# Extracting spaces and prices from products
spaces = [product.volume for product in products]
prices = [product.price for product in products]

# Genetic Algorithm parameters
population_size = 200
mutation_rate = 0.34
num_generations = 80
total_space = 10  # Knapsack capacity
selection_method = "roulette"
crossover_method = "single_point"
mutation_method = "swap_mutation"
migration_method = "star_migration_bidirectional"
primary_replacement_method = "best"
secundary_replacement_method = "random"
standard_execution = False  # Use island model or normal model (False = use island model)
num_islands = 4
migration_interval = 5
num_migrants = 2

# Initialize the genetic algorithm with all possible parameters
ga = GeneticAlgorithm(
    population_size,
    selection_method,
    crossover_method,
    mutation_method,
    standard_execution,
    migration_method,
    primary_replacement_method,
    secundary_replacement_method
)

# Run the genetic algorithm with all possible parameters
best_solution, generation_scores = ga.solve(
    mutation_rate,
    num_generations,
    spaces,
    prices,
    total_space,
    generate_graphic=True,
    adaptative_mutation=True,
    elitism_chance=0.05,
    num_islands=num_islands,
    migration_interval=migration_interval,
    num_migrants=num_migrants
)

# Visualize the final best solution
selected_products = [products[i].name for i, gene in enumerate(best_solution) if gene == 1]
selected_spaces = [products[i].volume for i, gene in enumerate(best_solution) if gene == 1]
selected_prices = [products[i].price for i, gene in enumerate(best_solution) if gene == 1]

print("\nSelected Products in the Best Solution:")
for product, space, price in zip(selected_products, selected_spaces, selected_prices):
    print(f"{product}: Space = {space}, Price = {price}")

print(f"\nTotal Space Used: {sum(selected_spaces)}")
print(f"Total Price: {sum(selected_prices)}")

print("\nFinal Best Solution:")
print(f"Chromosome: {best_solution}")

```
<|MERGE_RESOLUTION|>--- conflicted
+++ resolved
@@ -84,19 +84,12 @@
 ####  Migration Methods 🌍
 - `"ring"`: Migrants are sent to the next island in a ring-like fashion.
 - `"random"`: Randomly selects individuals and migrate them between islands.
-<<<<<<< HEAD
-- `"adaptive_migration"`: Randomly selects individuals and migrate them between islands.
-- `"star_migration_bidirectional"`: Randomly selects individuals and migrate them between islands.
-- `"star_migration_unidirectional"`: Randomly selects individuals and migrate them between islands.
-- `"tournament_migration"`: Make individuals compete and migrate them between islands.
-#### Replacement Methods:
-=======
 - `"adaptive_migration"`: Adjusts migration based on population diversity.
 - `"star_migration_bidirectional"`: Mixes indivuals into a central island and redistributes them to all island.
 - `"star_migration_unidirectional"`: two-way migration between a central hub island and spoke islands.
 
+- `"tournament_migration"`: Make individuals compete and migrate them between islands.
 #### Replacement Methods ♻️
->>>>>>> d3169dc2
 - `"random"`: Randomly selects individuals for replacement.
 - `"best"`: Selects the best individuals for replacement.
 - `"worst"`: Selects the worst individuals for replacement.
@@ -365,12 +358,7 @@
 - **Adaptive Migration:** The number of migrating individuals is dynamically adjusted based on the genetic diversity of each island, balancing exploration and exploitation.
 - **Star Migration (Unidirectional):** Migrants are sent to a central hub, mixed, and then redistributed to all islands.
 - **Star Migration (Bidirectional):** A central hub island exchanges individuals with all other islands, promoting two-way genetic exchange.
-<<<<<<< HEAD
 - **Tournament Migration:** Individuals are selected for migration based on a tournament selection process within their island. A subset of individuals is randomly chosen, and the best among them is selected for migration.
-### Replacement Methods
-=======
-
-
 ### Migration Methods 🔀
 
 #### **1. Ring Migration**
@@ -421,7 +409,6 @@
 
 
 ### Replacement Methods ♻️
->>>>>>> d3169dc2
 
 The replacement methods are used in the **island model** to determine which individuals in a population (island) will be replaced during migration. These methods ensure that the population evolves effectively by replacing individuals based on specific criteria.
 
